"""Unit tests for the examples."""

import logging
import os
import sys
import warnings

import examples.empirical_frechet_mean_uncertainty_sn as empirical_frechet_mean_uncertainty_sn  # NOQA
import examples.gradient_descent_s2 as gradient_descent_s2
import examples.learning_graph_structured_data_h2 as learning_gsd_h2
import examples.loss_and_gradient_se3 as loss_and_gradient_se3
import examples.loss_and_gradient_so3 as loss_and_gradient_so3
import examples.plot_expectation_maximisation_manifolds as plot_em_manifolds
import examples.plot_geodesics_h2 as plot_geodesics_h2
import examples.plot_geodesics_poincare_polydisk as plot_geodesics_poincare_polydisk # NOQA
import examples.plot_geodesics_s2 as plot_geodesics_s2
import examples.plot_geodesics_se3 as plot_geodesics_se3
import examples.plot_geodesics_so3 as plot_geodesics_so3
import examples.plot_grid_h2 as plot_grid_h2
import examples.plot_kmeans_manifolds as plot_kmeans_manifolds
import examples.plot_knn_s2 as plot_knn_s2
import examples.plot_online_kmeans_s1 as plot_online_kmeans_s1
import examples.plot_online_kmeans_s2 as plot_online_kmeans_s2
import examples.plot_pole_ladder_s2 as plot_pole_ladder_s2
import examples.plot_square_h2_klein_disk as plot_square_h2_klein_disk
import examples.plot_square_h2_poincare_disk as plot_square_h2_poincare_disk
import examples.plot_square_h2_poincare_half_plane as plot_square_h2_poincare_half_plane  # NOQA
import examples.tangent_pca_h2 as tangent_pca_h2
import examples.tangent_pca_s2 as tangent_pca_s2
import examples.tangent_pca_so3 as tangent_pca_so3
import matplotlib
matplotlib.use('Agg')  # NOQA
import matplotlib.pyplot as plt

import geomstats.backend as gs
import geomstats.tests


class TestExamples(geomstats.tests.TestCase):
    @classmethod
    def setUpClass(cls):
        sys.stdout = open(os.devnull, 'w')

    @staticmethod
    def setUp():
        gs.random.seed(1234)
        logger = logging.getLogger()
        logger.disabled = True
        warnings.simplefilter('ignore', category=ImportWarning)
        warnings.simplefilter('ignore', category=UserWarning)
        plt.rcParams.update({'figure.max_open_warning': 0})
        plt.figure()

    @staticmethod
    @geomstats.tests.np_only
    def test_empirical_frechet_mean_uncertainty_sn():
        empirical_frechet_mean_uncertainty_sn.main()

    @staticmethod
    @geomstats.tests.np_only
    def test_gradient_descent_s2():
        gradient_descent_s2.main(max_iter=32, output_file=None)

    @staticmethod
    def test_loss_and_gradient_so3():
        loss_and_gradient_so3.main()

    @staticmethod
    def test_loss_and_gradient_se3():
        loss_and_gradient_se3.main()

    @staticmethod
    @geomstats.tests.np_only
    def test_learning_graph_structured_data_h2():
        learning_gsd_h2.main()

    @staticmethod
    @geomstats.tests.np_only
    def test_plot_geodesics_h2():
        plot_geodesics_h2.main()

    @staticmethod
    @geomstats.tests.np_only
    def test_plot_geodesics_poincare_polydisk():
        plot_geodesics_poincare_polydisk.main()

    @staticmethod
    @geomstats.tests.np_only
    def test_plot_geodesics_s2():
        plot_geodesics_s2.main()

    @staticmethod
    @geomstats.tests.np_only
    def test_plot_geodesics_se3():
        plot_geodesics_se3.main()

    @staticmethod
    @geomstats.tests.np_only
    def test_plot_geodesics_so3():
        plot_geodesics_so3.main()

    @staticmethod
    @geomstats.tests.np_only
    def test_plot_grid_h2():
        plot_grid_h2.main()

    @staticmethod
    @geomstats.tests.np_only
    def test_plot_square_h2_square_poincare_disk():
        plot_square_h2_poincare_disk.main()

    @staticmethod
    @geomstats.tests.np_only
    def test_plot_square_h2_square_poincare_half_plane():
        plot_square_h2_poincare_half_plane.main()

    @staticmethod
    @geomstats.tests.np_only
    def test_plot_square_h2_square_klein_disk():
        plot_square_h2_klein_disk.main()

    @staticmethod
    @geomstats.tests.np_only
    def test_tangent_pca_s2():
        tangent_pca_h2.main()

    @staticmethod
    @geomstats.tests.np_only
    def test_tangent_pca_h2():
        tangent_pca_s2.main()

    @staticmethod
    @geomstats.tests.np_only
    def test_tangent_pca_so3():
        tangent_pca_so3.main()

    @staticmethod
    @geomstats.tests.np_only
    def test_plot_kmeans_manifolds():
        plot_kmeans_manifolds.main()

    @staticmethod
    @geomstats.tests.np_only
<<<<<<< HEAD
    @classmethod
    def test_plot_em_manifolds(cls):
        plot_em_manifolds.main()

    @geomstats.tests.np_only
    def test_plot_knn_s2(self):
=======
    def test_plot_knn_s2():
>>>>>>> 1e33eb38
        plot_knn_s2.main()

    @staticmethod
    @geomstats.tests.np_only
    def test_plot_online_kmeans_s1():
        plot_online_kmeans_s1.main()

    @staticmethod
    @geomstats.tests.np_only
    def test_plot_online_kmeans_s2():
        plot_online_kmeans_s2.main()

    @staticmethod
    @geomstats.tests.np_only
    def test_plot_pole_ladder_s2():
        plot_pole_ladder_s2.main()<|MERGE_RESOLUTION|>--- conflicted
+++ resolved
@@ -139,18 +139,14 @@
     def test_plot_kmeans_manifolds():
         plot_kmeans_manifolds.main()
 
-    @staticmethod
     @geomstats.tests.np_only
-<<<<<<< HEAD
     @classmethod
     def test_plot_em_manifolds(cls):
         plot_em_manifolds.main()
 
+    @staticmethod
     @geomstats.tests.np_only
-    def test_plot_knn_s2(self):
-=======
     def test_plot_knn_s2():
->>>>>>> 1e33eb38
         plot_knn_s2.main()
 
     @staticmethod
