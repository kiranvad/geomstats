"""The n-dimensional hypersphere.

The n-dimensional hypersphere embedded in (n+1)-dimensional
Euclidean space.
"""

import logging
import math

import geomstats.backend as gs
import geomstats.vectorization
from geomstats.geometry.embedded_manifold import EmbeddedManifold
from geomstats.geometry.euclidean import Euclidean
from geomstats.geometry.euclidean import EuclideanMetric
from geomstats.geometry.riemannian_metric import RiemannianMetric

TOLERANCE = 1e-6
EPSILON = 1e-8

COS_TAYLOR_COEFFS = [1., 0.,
                     - 1.0 / math.factorial(2), 0.,
                     + 1.0 / math.factorial(4), 0.,
                     - 1.0 / math.factorial(6), 0.,
                     + 1.0 / math.factorial(8), 0.]
INV_SIN_TAYLOR_COEFFS = [0., 1. / 6.,
                         0., 7. / 360.,
                         0., 31. / 15120.,
                         0., 127. / 604800.]
INV_TAN_TAYLOR_COEFFS = [0., - 1. / 3.,
                         0., - 1. / 45.,
                         0., - 2. / 945.,
                         0., -1. / 4725.]


class Hypersphere(EmbeddedManifold):
    """Class for the n-dimensional hypersphere.

    Class for the n-dimensional hypersphere embedded in the
    (n+1)-dimensional Euclidean space.

    By default, points are parameterized by their extrinsic
    (n+1)-coordinates.

    Parameters
    ----------
    dimension: int
        Dimension of the hypersphere.
    """

    def __init__(self, dimension):
<<<<<<< HEAD
        if not (isinstance(dimension, int) and dimension > 0):
            raise ValueError('Dimension needs to be an integer > 0.')
=======
>>>>>>> 04ac6789
        super(Hypersphere, self).__init__(
            dimension=dimension,
            embedding_manifold=Euclidean(dimension + 1))
        self.embedding_metric = self.embedding_manifold.metric
        self.metric = HypersphereMetric(dimension)

    def belongs(self, point, tolerance=TOLERANCE):
        """Test if a point belongs to the hypersphere.

        This tests whether the point's squared norm in Euclidean space is 1.

        Parameters
        ----------
        point : array-like, shape=[n_samples, dimension + 1]
            Points in Euclidean space.
        tolerance : float, optional
            Tolerance at which to evaluate norm == 1 (default: TOLERANCE).

        Returns
        -------
        belongs : array-like, shape=[n_samples, 1]
            Array of booleans evaluating if each point belongs to
            the hypersphere.
        """
        point_dim = gs.shape(point)[-1]
        if point_dim != self.dimension + 1:
            if point_dim is self.dimension:
                logging.warning(
                    'Use the extrinsic coordinates to '
                    'represent points on the hypersphere.')
            belongs = False
            if gs.ndim(point) == 2:
                belongs = gs.tile([belongs], (point.shape[0],))
            return belongs
        sq_norm = self.embedding_metric.squared_norm(point)
        diff = gs.abs(sq_norm - 1)
        return gs.less_equal(diff, tolerance)

    def regularize(self, point):
        """Regularize a point to the canonical representation.

        Regularize a point to the canonical representation chosen
        for the hypersphere, to avoid numerical issues.

        Parameters
        ----------
        point : array-like, shape=[n_samples, dimension + 1]
            Points on the hypersphere.

        Returns
        -------
        projected_point : array-like, shape=[n_samples, dimension + 1]
            Points in canonical representation chosen for the hypersphere.
        """
        if not gs.all(self.belongs(point)):
            raise ValueError('Points do not belong to the manifold.')

        return self.projection(point)

    @geomstats.vectorization.decorator(['else', 'vector'])
    def projection(self, point):
        """Project a point on the hypersphere.

        Parameters
        ----------
        point : array-like, shape=[n_samples, dimension + 1]
            Point in embedding Euclidean space.

        Returns
        -------
        projected_point : array-like, shape=[n_samples, dimension + 1]
            Point projected on the hypersphere.
        """
        norm = self.embedding_metric.norm(point)
        projected_point = gs.einsum('...,...i->...i', 1. / norm, point)

        return projected_point

    @geomstats.vectorization.decorator(['else', 'vector', 'vector'])
    def projection_to_tangent_space(self, vector, base_point):
        """Project a vector to the tangent space.

        Project a vector in Euclidean space
        on the tangent space of the hypersphere at a base point.

        Parameters
        ----------
        vector : array-like, shape=[n_samples, dimension + 1]
            Vector in Euclidean space.
        base_point : array-like, shape=[n_samples, dimension + 1]
            Point on the hypersphere defining the tangent space,
            where the vector will be projected.

        Returns
        -------
        tangent_vec : array-like, shape=[n_samples, dimension + 1]
            Tangent vector in the tangent space of the hypersphere
            at the base point.
        """
        sq_norm = self.embedding_metric.squared_norm(base_point)
        inner_prod = self.embedding_metric.inner_product(base_point, vector)
        coef = inner_prod / sq_norm
        tangent_vec = vector - gs.einsum('...,...j->...j', coef, base_point)

        return tangent_vec

    @geomstats.vectorization.decorator(['else', 'vector'])
    def spherical_to_extrinsic(self, point_spherical):
        """Convert point from spherical to extrinsic coordinates.

        Convert from the spherical coordinates in the hypersphere
        to the extrinsic coordinates in Euclidean space.
        Only implemented in dimension 2.

        Parameters
        ----------
        point_spherical : array-like, shape=[n_samples, dimension]
            Point on the sphere, in spherical coordinates.

        Returns
        -------
        point_extrinsic : array_like, shape=[n_samples, dimension + 1]
            Point on the sphere, in extrinsic coordinates in Euclidean space.
        """
        if self.dimension != 2:
            raise NotImplementedError(
                'The conversion from spherical coordinates'
                ' to extrinsic coordinates is implemented'
                ' only in dimension 2.')

        theta = point_spherical[:, 0]
        phi = point_spherical[:, 1]
        point_extrinsic = gs.zeros(
            (point_spherical.shape[0], self.dimension + 1))
        point_extrinsic[:, 0] = gs.sin(theta) * gs.cos(phi)
        point_extrinsic[:, 1] = gs.sin(theta) * gs.sin(phi)
        point_extrinsic[:, 2] = gs.cos(theta)
        if not gs.all(self.belongs(point_extrinsic)):
            raise ValueError('Points do not belong to the manifold.')

        return point_extrinsic

    @geomstats.vectorization.decorator(['else', 'vector', 'vector'])
    def tangent_spherical_to_extrinsic(self, tangent_vec_spherical,
                                       base_point_spherical):
        """Convert tangent vector from spherical to extrinsic coordinates.

        Convert from the spherical coordinates in the hypersphere
        to the extrinsic coordinates in Euclidean space for a tangent
        vector. Only implemented in dimension 2.

        Parameters
        ----------
        tangent_vec_spherical : array-like, shape=[n_samples, dimension]
            Tangent vector to the sphere, in spherical coordinates.
        base_point_spherical : array-like, shape=[n_samples, dimension]
            Point on the sphere, in spherical coordinates.

        Returns
        -------
        tangent_vec_extrinsic : array-like, shape=[n_samples, dimension + 1]
            Tangent vector to the sphere, at base point,
            in extrinsic coordinates in Euclidean space.
        """
        if self.dimension != 2:
            raise NotImplementedError(
                'The conversion from spherical coordinates'
                ' to extrinsic coordinates is implemented'
                ' only in dimension 2.')

        n_samples = base_point_spherical.shape[0]
        theta = base_point_spherical[:, 0]
        phi = base_point_spherical[:, 1]
        jac = gs.zeros((n_samples, self.dimension + 1, self.dimension))
        jac[:, 0, 0] = gs.cos(theta) * gs.cos(phi)
        jac[:, 0, 1] = - gs.sin(theta) * gs.sin(phi)
        jac[:, 1, 0] = gs.cos(theta) * gs.sin(phi)
        jac[:, 1, 1] = gs.sin(theta) * gs.cos(phi)
        jac[:, 2, 0] = - gs.sin(theta)
        tangent_vec_extrinsic = gs.einsum(
            'nij,nj->ni', jac, tangent_vec_spherical)

        return tangent_vec_extrinsic

    @geomstats.vectorization.decorator(['else', 'vector'])
    def intrinsic_to_extrinsic_coords(self, point_intrinsic):
        """Convert point from intrinsic to extrinsic coordinates.

        Convert from the intrinsic coordinates in the hypersphere,
        to the extrinsic coordinates in Euclidean space.

        Parameters
        ----------
        point_intrinsic : array-like, shape=[n_samples, dimension]
            Point on the hypersphere, in intrinsic coordinates.

        Returns
        -------
        point_extrinsic : array-like, shape=[n_samples, dimension + 1]
            Point on the hypersphere, in extrinsic coordinates in
            Euclidean space.
        """
        sq_coord_0 = 1. - gs.linalg.norm(point_intrinsic, axis=-1) ** 2
        if gs.any(gs.less(sq_coord_0, 0.)):
            raise ValueError('Square-root of a negative number.')
        coord_0 = gs.sqrt(sq_coord_0)
        coord_0 = gs.to_ndarray(coord_0, to_ndim=2, axis=-1)

        point_extrinsic = gs.concatenate([coord_0, point_intrinsic], axis=-1)

        return point_extrinsic

    @geomstats.vectorization.decorator(['else', 'vector'])
    def extrinsic_to_intrinsic_coords(self, point_extrinsic):
        """Convert point from extrinsic to intrinsic coordinates.

        Convert from the extrinsic coordinates in Euclidean space,
        to some intrinsic coordinates in the hypersphere.

        Parameters
        ----------
        point_extrinsic : array-like, shape=[n_samples, dimension + 1]
            Point on the hypersphere, in extrinsic coordinates in
            Euclidean space.

        Returns
        -------
        point_intrinsic : array-like, shape=[n_samples, dimension]
            Point on the hypersphere, in intrinsic coordinates.
        """
        point_intrinsic = point_extrinsic[:, 1:]

        return point_intrinsic

    def random_uniform(self, n_samples=1):
        """Sample in the hypersphere from the uniform distribution.

        Parameters
        ----------
        n_samples : int, optional
            Number of samples.

        Returns
        -------
        samples : array-like, shape=[n_samples, dimension + 1]
            Points sampled on the hypersphere.
        """
        size = (n_samples, self.dimension + 1)

        samples = gs.random.normal(size=size)
        while True:
            norms = gs.linalg.norm(samples, axis=1)
            indcs = gs.isclose(norms, 0.0)
            num_bad_samples = gs.sum(indcs)
            if num_bad_samples == 0:
                break
            samples[indcs, :] = gs.random.normal(
                size=(num_bad_samples, self.dimension + 1))

        samples = gs.einsum('..., ...i->...i', 1 / norms, samples)
        if n_samples == 1:
            samples = gs.squeeze(samples, axis=0)
        return samples

    def random_von_mises_fisher(self, kappa=10, n_samples=1):
        """Sample in the 2-sphere with the von Mises distribution.

        Sample in the 2-sphere with the von Mises distribution centered at the
        north pole.

        References
        ----------
        https://en.wikipedia.org/wiki/Von_Mises_distribution

        Parameters
        ----------
        kappa : int, optional
            Kappa parameter of the von Mises distribution.
        n_samples : int, optional
            Number of samples.

        Returns
        -------
        point : array-like, shape=[n_samples, 3]
            Points sampled on the sphere in extrinsic coordinates
            in Euclidean space of dimension 3.
        """
        if self.dimension != 2:
            raise NotImplementedError(
                'Sampling from the von Mises Fisher distribution'
                'is only implemented in dimension 2.')
        angle = 2. * gs.pi * gs.random.rand(n_samples)
        angle = gs.to_ndarray(angle, to_ndim=2, axis=1)
        unit_vector = gs.hstack((gs.cos(angle), gs.sin(angle)))
        scalar = gs.random.rand(n_samples)

        coord_z = 1. + 1. / kappa * gs.log(
            scalar + (1. - scalar) * gs.exp(gs.array(-2. * kappa)))
        coord_z = gs.to_ndarray(coord_z, to_ndim=2, axis=1)

        coord_xy = gs.sqrt(1. - coord_z**2) * unit_vector

        point = gs.hstack((coord_xy, coord_z))

        if n_samples == 1:
            point = gs.squeeze(point, axis=0)
        return point


class HypersphereMetric(RiemannianMetric):
    """Class for the Hypersphere Metric.

    Parameters
    ----------
    dimension : int
        Dimension of the hypersphere.
    """

    def __init__(self, dimension):
        super(HypersphereMetric, self).__init__(
            dimension=dimension,
            signature=(dimension, 0, 0))
        self.embedding_metric = EuclideanMetric(dimension + 1)

    def inner_product(self, tangent_vec_a, tangent_vec_b, base_point=None):
        """Compute the inner-product of two tangent vectors at a base point.

        Parameters
        ----------
        tangent_vec_a : array-like, shape=[n_samples, dimension + 1]
            First tangent vector at base point.
        tangent_vec_b : array-like, shape=[n_samples, dimension + 1]
            Second tangent vector at base point.
        base_point : array-like, shape=[n_samples, dimension + 1], optional
            Point on the hypersphere.

        Returns
        -------
        inner_prod : array-like, shape=[n_samples, 1]
            Inner-product of the two tangent vectors.
        """
        inner_prod = self.embedding_metric.inner_product(
            tangent_vec_a, tangent_vec_b, base_point)

        return inner_prod

    def squared_norm(self, vector, base_point=None):
        """Compute the squared norm of a vector.

        Squared norm of a vector associated with the inner-product
        at the tangent space at a base point.

        Parameters
        ----------
        vector : array-like, shape=[n_samples, dimension + 1]
            Vector on the tangent space of the hypersphere at base point.
        base_point : array-like, shape=[n_samples, dimension + 1], optional
            Point on the hypersphere.

        Returns
        -------
        sq_norm : array-like, shape=[n_samples, 1]
            Squared norm of the vector.
        """
        sq_norm = self.embedding_metric.squared_norm(vector)
        return sq_norm

    @geomstats.vectorization.decorator(['else', 'vector', 'vector'])
    def exp(self, tangent_vec, base_point):
        """Compute the Riemannian exponential of a tangent vector.

        Parameters
        ----------
        tangent_vec : array-like, shape=[n_samples, dimension + 1]
            Tangent vector at a base point.
        base_point : array-like, shape=[n_samples, dimension + 1]
            Point on the hypersphere.

        Returns
        -------
        exp : array-like, shape=[n_samples, dimension + 1]
            Point on the hypersphere equal to the Riemannian exponential
            of tangent_vec at the base point.
        """
        # TODO(ninamiolane): Decide on metric.space or space.metric
        #  for the hypersphere
        # TODO(ninamiolane): Raise error when vector is not tangent
        _, extrinsic_dim = base_point.shape
        n_tangent_vecs, _ = tangent_vec.shape

        hypersphere = Hypersphere(dimension=extrinsic_dim - 1)
        proj_tangent_vec = hypersphere.projection_to_tangent_space(
            tangent_vec, base_point)
        norm_tangent_vec = self.embedding_metric.norm(proj_tangent_vec)
        norm_tangent_vec = gs.to_ndarray(norm_tangent_vec, to_ndim=1)

        mask_0 = gs.isclose(norm_tangent_vec, 0.)
        mask_non0 = ~mask_0

        coef_1 = gs.zeros((n_tangent_vecs,))
        coef_2 = gs.zeros((n_tangent_vecs,))
        norm2 = norm_tangent_vec[mask_0]**2
        norm4 = norm2**2
        norm6 = norm2**3
        coef_1[mask_0] = 1. - norm2 / 2. + norm4 / 24. - norm6 / 720.
        coef_2[mask_0] = 1. - norm2 / 6. + norm4 / 120. - norm6 / 5040.

        coef_1[mask_non0] = gs.cos(norm_tangent_vec[mask_non0])
        coef_2[mask_non0] = gs.sin(norm_tangent_vec[mask_non0]) / \
            norm_tangent_vec[mask_non0]

        exp = (gs.einsum('...,...j->...j', coef_1, base_point)
               + gs.einsum('n,nj->nj', coef_2, proj_tangent_vec))

        return exp

    @geomstats.vectorization.decorator(['else', 'vector', 'vector'])
    def log(self, point, base_point):
        """Compute the Riemannian logarithm of a point.

        Parameters
        ----------
        point : array-like, shape=[n_samples, dimension + 1]
            Point on the hypersphere.
        base_point : array-like, shape=[n_samples, dimension + 1]
            Point on the hypersphere.

        Returns
        -------
        log : array-like, shape=[n_samples, dimension + 1]
            Tangent vector at the base point equal to the Riemannian logarithm
            of point at the base point.
        """
        norm_base_point = self.embedding_metric.norm(base_point)
        norm_point = self.embedding_metric.norm(point)
        inner_prod = self.embedding_metric.inner_product(base_point, point)
        cos_angle = inner_prod / (norm_base_point * norm_point)
        cos_angle = gs.clip(cos_angle, -1., 1.)

        angle = gs.arccos(cos_angle)
        angle = gs.to_ndarray(angle, to_ndim=1)
        angle = gs.to_ndarray(angle, to_ndim=2, axis=1)

        mask_0 = gs.isclose(angle, 0.)
        mask_else = gs.equal(mask_0, gs.array(False))

        mask_0_float = gs.cast(mask_0, gs.float32)
        mask_else_float = gs.cast(mask_else, gs.float32)

        coef_1 = gs.zeros_like(angle)
        coef_2 = gs.zeros_like(angle)

        coef_1 += mask_0_float * (
            1. + INV_SIN_TAYLOR_COEFFS[1] * angle ** 2
            + INV_SIN_TAYLOR_COEFFS[3] * angle ** 4
            + INV_SIN_TAYLOR_COEFFS[5] * angle ** 6
            + INV_SIN_TAYLOR_COEFFS[7] * angle ** 8)
        coef_2 += mask_0_float * (
            1. + INV_TAN_TAYLOR_COEFFS[1] * angle ** 2
            + INV_TAN_TAYLOR_COEFFS[3] * angle ** 4
            + INV_TAN_TAYLOR_COEFFS[5] * angle ** 6
            + INV_TAN_TAYLOR_COEFFS[7] * angle ** 8)

        # This avoids division by 0.
        angle += mask_0_float * 1.

        coef_1 += mask_else_float * angle / gs.sin(angle)
        coef_2 += mask_else_float * angle / gs.tan(angle)

        log = (gs.einsum('...i,...j->...j', coef_1, point)
               - gs.einsum('...i,...j->...j', coef_2, base_point))

        mask_same_values = gs.isclose(point, base_point)

        mask_else = gs.equal(mask_same_values, gs.array(False))
        mask_else_float = gs.cast(mask_else, gs.float32)
        mask_else_float = gs.to_ndarray(mask_else_float, to_ndim=1)
        mask_else_float = gs.to_ndarray(mask_else_float, to_ndim=2)
        mask_not_same_points = gs.sum(mask_else_float, axis=1)
        mask_same_points = gs.isclose(mask_not_same_points, 0.)
        mask_same_points = gs.cast(mask_same_points, gs.float32)
        mask_same_points = gs.to_ndarray(mask_same_points, to_ndim=2, axis=1)

        mask_same_points_float = gs.cast(mask_same_points, gs.float32)

        log -= mask_same_points_float * log

        return log

    def dist(self, point_a, point_b):
        """Compute the geodesic distance between two points.

        Parameters
        ----------
        point_a : array-like, shape=[n_samples, dimension + 1]
            First point on the hypersphere.
        point_b : array-like, shape=[n_samples, dimension + 1]
            Second point on the hypersphere.

        Returns
        -------
        dist : array-like, shape=[n_samples, 1]
            Geodesic distance between the two points.
        """
        norm_a = self.embedding_metric.norm(point_a)
        norm_b = self.embedding_metric.norm(point_b)
        inner_prod = self.embedding_metric.inner_product(point_a, point_b)

        cos_angle = inner_prod / (norm_a * norm_b)
        cos_angle = gs.clip(cos_angle, -1, 1)

        dist = gs.arccos(cos_angle)

        return dist

    def squared_dist(self, point_a, point_b):
        """Squared geodesic distance between two points.

        Parameters
        ----------
        point_a : array-like, shape=[n_samples, dimension]
            Point on the hypersphere.
        point_b : array-like, shape=[n_samples, dimension]
            Point on the hypersphere.

        Returns
        -------
        sq_dist : array-like, shape=[n_samples,]
        """
        return self.dist(point_a, point_b) ** 2

    def parallel_transport(self, tangent_vec_a, tangent_vec_b, base_point):
        """Compute the parallel transport of a tangent vector.

        Closed-form solution for the parallel transport of a tangent vector a
        along the geodesic defined by exp_(base_point)(tangent_vec_b).

        Parameters
        ----------
        tangent_vec_a : array-like, shape=[n_samples, dimension + 1]
            Tangent vector at base point to be transported.
        tangent_vec_b : array-like, shape=[n_samples, dimension + 1]
            Tangent vector at base point, along which the parallel transport
            is computed.
        base_point : array-like, shape=[n_samples, dimension + 1]
            Point on the hypersphere.

        Returns
        -------
        transported_tangent_vec: array-like, shape=[n_samples, dimension + 1]
            Transported tangent vector at exp_(base_point)(tangent_vec_b).
        """
        tangent_vec_a = gs.to_ndarray(tangent_vec_a, to_ndim=2)
        tangent_vec_b = gs.to_ndarray(tangent_vec_b, to_ndim=2)
        base_point = gs.to_ndarray(base_point, to_ndim=2)
        # TODO(nguigs): work around this condition:
        # assert len(base_point) == len(tangent_vec_a) == len(tangent_vec_b)
        theta = gs.linalg.norm(tangent_vec_b, axis=1)
        normalized_b = gs.einsum('n, ni->ni', 1 / theta, tangent_vec_b)
        pb = gs.einsum('ni,ni->n', tangent_vec_a, normalized_b)
        p_orth = tangent_vec_a - gs.einsum('n,ni->ni', pb, normalized_b)
        transported = - gs.einsum('n,ni->ni', gs.sin(theta) * pb, base_point)\
            + gs.einsum('n,ni->ni', gs.cos(theta) * pb, normalized_b)\
            + p_orth
        return transported

    def christoffels(self, point, point_type='spherical'):
        """Compute the Christoffel symbols at a point.

        Only implemented in dimension 2 and for spherical coordinates.

        Parameters
        ----------
        point : array-like, shape=[n_samples, dimension]
            Point on hypersphere where the Christoffel symbols are computed.

        point_type: str, {'spherical', 'intrinsic', 'extrinsic'}
            Coordinates in which to express the Christoffel symbols.

        Returns
        -------
        christoffel : array-like, shape=[n_samples, contravariant index, 1st
                                         covariant index, 2nd covariant index]
            Christoffel symbols at point.
        """
        if self.dimension != 2 or point_type != 'spherical':
            raise NotImplementedError(
                'The Christoffel symbols are only implemented'
                ' for spherical coordinates in the 2-sphere')

        point = gs.to_ndarray(point, to_ndim=2)
        christoffel = []
        for sample in point:
            gamma_0 = gs.array(
                [[0, 0], [0, - gs.sin(sample[0]) * gs.cos(sample[0])]])
            gamma_1 = gs.array([[0, gs.cos(sample[0]) / gs.sin(sample[0])],
                                [gs.cos(sample[0]) / gs.sin(sample[0]), 0]])
            christoffel.append(gs.stack([gamma_0, gamma_1]))

        return gs.stack(christoffel)<|MERGE_RESOLUTION|>--- conflicted
+++ resolved
@@ -48,11 +48,6 @@
     """
 
     def __init__(self, dimension):
-<<<<<<< HEAD
-        if not (isinstance(dimension, int) and dimension > 0):
-            raise ValueError('Dimension needs to be an integer > 0.')
-=======
->>>>>>> 04ac6789
         super(Hypersphere, self).__init__(
             dimension=dimension,
             embedding_manifold=Euclidean(dimension + 1))
