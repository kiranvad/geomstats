--- conflicted
+++ resolved
@@ -15,17 +15,9 @@
     :param mat: 3x3 matrix
     :returns rot_mat: 3x3 rotation matrix.
     """
-<<<<<<< HEAD
     if mat.ndim == 2:
         mat = np.expand_dims(mat, axis=0)
-=======
-    print('mat before')
-    print(mat.shape)
-    if len(mat.shape) == 2:
-        mat = np.expand_dims(mat, axis=0)
-    print('mat after')
-    print(mat.shape)
->>>>>>> fb927573
+
     assert mat.shape[1:] == (3, 3)
 
     mat_unitary_u, diag_s, mat_unitary_v = np.linalg.svd(mat)
@@ -51,7 +43,6 @@
     :param vec: 3d vector
     :return skew_mat: 3x3 skew-symmetric matrix
     """
-<<<<<<< HEAD
     if vec.ndim == 1:
         vec = np.expand_dims(vec, axis=0)
 
@@ -59,16 +50,7 @@
 
     for i in range(vec.shape[0]):
         skew_mat[i] = np.cross(np.eye(3), vec[i])
-=======
-    if len(vec.shape) == 1:
-        vec = np.expand_dims(vec, axis=0)
-
-    skew_mat = np.zeros([vec.shape[0], vec.shape[1], vec.shape[1]])
-    skew_mat[:] = np.cross(np.array([[1., 0., 0.],
-                                     [0., 1., 0.],
-                                     [0., 0., 1.]]),
-                           vec[:])
->>>>>>> fb927573
+
     return skew_mat
 
 
@@ -111,15 +93,11 @@
         Check that a vector belongs to the
         special orthogonal group.
         """
-<<<<<<< HEAD
         if rot_vec.ndim == 1:
             rot_vec = np.expand_dims(rot_vec, axis=0)
 
         assert rot_vec.ndim == 2
-=======
-        if len(rot_vec.shape) == 1:
-            rot_vec = np.expand_dims(rot_vec, axis=0)
->>>>>>> fb927573
+
         return rot_vec.shape[1] == self.dimension
 
     def regularize(self, rot_vec):
@@ -136,14 +114,9 @@
         :returns self.regularized_rot_vec: 3d vector with: 0 < norm < pi
         """
         assert self.belongs(rot_vec)
-<<<<<<< HEAD
         if rot_vec.ndim == 1:
             rot_vec = np.expand_dims(rot_vec, axis=0)
 
-=======
-        if len(rot_vec.shape) == 1:
-            rot_vec = np.expand_dims(rot_vec, axis=0)
->>>>>>> fb927573
         angle = np.linalg.norm(rot_vec)
         regularized_rot_vec = rot_vec
 
